// /Users/bigviking/Documents/GitHub/Projects/fpl-chat-app/queue-service/src/index.ts
import express from 'express';
import path from 'path';
import { initializeQueues, closeQueues, getQueue } from './queues';
import { initializeWorkers, closeWorkers } from './workers';
import { QUEUE_NAMES } from './config/queue-config';
import dotenv from 'dotenv';
import { config } from './config';
import dashboardRouter from './dashboard';
import redis from './lib/redis/redis-client';
import { getJobContext } from './lib/context-provider';

// Initialize dotenv at the top
dotenv.config();

// Initialize the Express app
const app = express();
app.use(express.json());

// Serve static files
app.use(express.static(path.join(__dirname, 'public')));

// Set up EJS as the view engine
app.set('view engine', 'ejs');
app.set('views', path.join(__dirname, 'views'));

// Initialize queues and workers
initializeQueues();
initializeWorkers();

// Add to server.ts after initializing queues
const testQueue = getQueue(QUEUE_NAMES.DAILY_REFRESH);
if (testQueue) {
<<<<<<< HEAD
    console.log('Adding test job to verify queue functionality');
    testQueue
        .add('test-job', { test: true })
        .then((job) => console.log(`Test job added with ID: ${job.id}`))
        .catch((err) => console.error('Failed to add test job:', err));
=======
    console.log('[STARTUP] Adding enhanced test job to verify queue functionality');
    
    // Get dynamic context for test job
    getJobContext(QUEUE_NAMES.DAILY_REFRESH, 'system-startup')
        .then(context => {
            console.log('[STARTUP] Generated context for test job:', context);
            
            // Extract priority for job options
            const { priority, ...jobData } = context;
            
            return testQueue.add('test-job', jobData, { 
                priority,
                // Add job options for cleanup
                removeOnComplete: 100,
                removeOnFail: 100
            });
        })
        .then((job) => console.log(`[STARTUP] Test job added with ID: ${job.id} and data:`, job.data))
        .catch((err) => console.error('[STARTUP-ERROR] Failed to add test job:', err));
>>>>>>> a7f3e22f
}

// Middleware to verify API secret
const verifyQueueSecret = (
    req: express.Request,
    res: express.Response,
    next: express.NextFunction
) => {
    const queueSecret = req.headers['x-queue-secret'];

    if (!queueSecret || queueSecret !== config.api.secret) {
        return res.status(401).json({ error: 'Unauthorized' });
    }

    next();
};

// Mount dashboard routes
app.use('/dashboard', dashboardRouter);

// API routes
<<<<<<< HEAD
=======
app.get('/redis/keys/:pattern', async (req, res) => {
    try {
        const { pattern } = req.params;
        const keys = await redis.keys(pattern);

        // For each key, get the type and TTL
        const keysWithDetails = await Promise.all(
            keys.map(async (key) => {
                const type = await redis.type(key);
                const ttl = await redis.ttl(key);
                return { key, type, ttl };
            })
        );

        res.json({
            count: keys.length,
            keys: keysWithDetails,
        });
    } catch (error) {
        console.error('Error searching Redis keys:', error);
        res.status(500).json({ error: 'Failed to search Redis keys' });
    }
});

>>>>>>> a7f3e22f
app.get('/debug/queues', async (req, res) => {
    try {
        const queueStats: Record<string, any> = {};

        for (const queueName of Object.values(QUEUE_NAMES)) {
            const queue = getQueue(queueName);
            if (queue) {
                const [counts, waiting, active, completed, failed] =
                    await Promise.all([
                        queue.getJobCounts(),
                        queue.getJobs(['waiting'], 0, 100),
                        queue.getJobs(['active'], 0, 100),
                        queue.getJobs(['completed'], 0, 100),
                        queue.getJobs(['failed'], 0, 100),
                    ]);

                // Enhanced job mapping function with consistent format
                const mapJobData = (j: any) => ({
                    id: j.id,
                    data: j.data,
                    timestamp: j.timestamp,
                    added: new Date(j.timestamp).toISOString(),
                    // Add enhanced fields for better debugging
                    refreshType: j.data?.refreshType || 'unknown',
                    triggeredBy: j.data?.triggeredBy || 'unknown',
                    jobContext: {
                        gameweek: j.data?.gameweek,
                        isMatchDay: j.data?.isMatchDay,
                        lastRefreshTime: j.data?.lastRefreshTime
                    }
                });

                queueStats[queueName] = {
                    counts,
                    jobs: {
                        waiting: waiting.map(mapJobData),
                        active: active.map(mapJobData),
                        completed: completed.map(mapJobData),
                        failed: failed.map((j) => ({
                            ...mapJobData(j),
                            failedReason: j.failedReason
                        })),
                    },
                };
            }
        }

        res.json({ queues: queueStats });
    } catch (error) {
        console.error('[DEBUG-ERROR] Error fetching queue debug info:', error);
        res.status(500).json({ error: 'Failed to fetch queue information' });
    }
});

// API to add a job to a queue
app.post('/queue/:queueName', verifyQueueSecret, async (req, res) => {
    const { queueName } = req.params;
    let { data = {}, options = {} } = req.body;

    // Validate queue name
    if (!Object.values(QUEUE_NAMES).includes(queueName)) {
        return res.status(400).json({ error: 'Invalid queue name' });
    }

    try {
        // Get dynamic context based on queue name
        const context = await getJobContext(
            queueName,
            data.triggeredBy || 'api-request'
        );

        // Merge provided data with context, allowing overrides
        data = {
            ...context,
            ...data,
            timestamp: Date.now(), // Always use the current timestamp
        };

        // Set priority in options if not already provided
        if (!options.priority && data.priority) {
            options.priority = data.priority;
            // Remove from data to avoid duplication
            delete data.priority;
        }

        const queue = getQueue(queueName);
        if (!queue) {
            return res.status(500).json({ error: 'Queue not initialized' });
        }

        // Add job to queue with enhanced data and options
        const job = await queue.add(queueName, data, options);

        res.json({
            success: true,
            jobId: job.id,
            queue: queueName,
            data, // Return the enhanced data for debugging
        });
    } catch (error) {
        console.error(`Error adding job to queue ${queueName}:`, error);
        res.status(500).json({ error: 'Failed to add job to queue' });
    }
});

// API to get queue status
app.get('/queue/:queueName/status', verifyQueueSecret, async (req, res) => {
    const { queueName } = req.params;

    // Validate queue name
    if (!Object.values(QUEUE_NAMES).includes(queueName)) {
        return res.status(400).json({ error: 'Invalid queue name' });
    }

    try {
        const queue = getQueue(queueName);
        if (!queue) {
            return res.status(500).json({ error: 'Queue not initialized' });
        }

        // Get queue metrics
        const [jobCounts, activeJobs, waitingJobs, completedJobs, failedJobs] =
            await Promise.all([
                queue.getJobCounts(),
                queue.getJobs(['active'], 0, 10),
                queue.getJobs(['waiting'], 0, 10),
                queue.getJobs(['completed'], 0, 10),
                queue.getJobs(['failed'], 0, 10),
            ]);

        // Enhanced job mapping function
        const mapJobData = (j: any) => ({
            id: j.id,
            data: {
                refreshType: j.data?.refreshType || 'unknown',
                gameweek: j.data?.gameweek,
                triggeredBy: j.data?.triggeredBy || 'unknown',
                isMatchDay: j.data?.isMatchDay,
                timestamp: j.data?.timestamp || j.timestamp
            },
            addedAt: new Date(j.timestamp).toISOString()
        });

        res.json({
            queueName,
            jobCounts,
            jobs: {
                active: activeJobs.map(mapJobData),
                waiting: waitingJobs.map(mapJobData),
                completed: completedJobs.map(mapJobData),
                failed: failedJobs.map(j => ({
                    ...mapJobData(j),
                    failedReason: j.failedReason
                }))
            },
            timestamp: new Date().toISOString()
        });
    } catch (error) {
        console.error(`[API-ERROR] Error getting queue status for ${queueName}:`, error);
        res.status(500).json({ error: 'Failed to get queue status' });
    }
});

// health check
app.get('/health', async (req, res) => {
    try {
        // Test Redis connection
        await redis.ping();
        res.json({
            status: 'ok',
            redis: 'connected',
            timestamp: new Date().toISOString(),
        });
    } catch (error) {
        console.error('Health check failed:', error);
        res.status(500).json({
            status: 'error',
            redis: 'disconnected',
            error: error instanceof Error ? error.message : 'Unknown error',
            timestamp: new Date().toISOString(),
        });
    }
});

// Add this near the other API routes
app.get('/context/:queueName', verifyQueueSecret, async (req, res) => {
    const { queueName } = req.params;
    const source = req.query.source || 'api-request';

    // Validate queue name
    if (!Object.values(QUEUE_NAMES).includes(queueName)) {
        return res.status(400).json({ error: 'Invalid queue name' });
    }

    try {
        const context = await getJobContext(queueName, source as string);
        res.json(context);
    } catch (error) {
        console.error(`Error getting context for ${queueName}:`, error);
        res.status(500).json({ error: 'Failed to get job context' });
    }
});

app.get('/health/context', async (req, res) => {
    try {
        // Test context provider by getting a sample context
        const context = await getJobContext(QUEUE_NAMES.DAILY_REFRESH, 'health-check');
        
        // Check if we got essential fields
        const isValid = context && 
                        context.refreshType && 
                        typeof context.isMatchDay === 'boolean';
        
        if (isValid) {
            res.json({
                status: 'ok',
                context: {
                    refreshType: context.refreshType,
                    gameweek: context.gameweek,
                    isMatchDay: context.isMatchDay
                },
                timestamp: new Date().toISOString()
            });
        } else {
            throw new Error('Invalid context received');
        }
    } catch (error) {
        console.error('[HEALTH] Context provider check failed:', error);
        res.status(500).json({
            status: 'error',
            error: error instanceof Error ? error.message : 'Unknown error',
            timestamp: new Date().toISOString()
        });
    }
});

const configEnvironment = process.env.NODE_ENV || 'development';

// Start the server
const server = app.listen(config.api.port, () => {
    console.log(`Queue service running on port ${config.api.port}`);
    console.log(`Environment: ${config.environment}`);
    if (configEnvironment === 'development') {
        console.log(
            `Dashboard available at: http://localhost:${config.api.port}/dashboard`
        );
    } else {
        console.log(
            `Dashboard available at: https://${process.env.RAILWAY_PUBLIC_DOMAIN}/dashboard`
        );
    }
});

// Handle graceful shutdown
process.on('SIGTERM', shutdown);
process.on('SIGINT', shutdown);

async function shutdown() {
    console.log('Shutting down gracefully...');

    // Close the HTTP server
    server.close(() => {
        console.log('HTTP server closed');
    });

    try {
        // Close workers and queues
        await closeWorkers();
        await closeQueues();

        console.log('Graceful shutdown completed');
        process.exit(0);
    } catch (error) {
        console.error('Error during shutdown:', error);
        process.exit(1);
    }
}<|MERGE_RESOLUTION|>--- conflicted
+++ resolved
@@ -31,13 +31,6 @@
 // Add to server.ts after initializing queues
 const testQueue = getQueue(QUEUE_NAMES.DAILY_REFRESH);
 if (testQueue) {
-<<<<<<< HEAD
-    console.log('Adding test job to verify queue functionality');
-    testQueue
-        .add('test-job', { test: true })
-        .then((job) => console.log(`Test job added with ID: ${job.id}`))
-        .catch((err) => console.error('Failed to add test job:', err));
-=======
     console.log('[STARTUP] Adding enhanced test job to verify queue functionality');
     
     // Get dynamic context for test job
@@ -57,7 +50,6 @@
         })
         .then((job) => console.log(`[STARTUP] Test job added with ID: ${job.id} and data:`, job.data))
         .catch((err) => console.error('[STARTUP-ERROR] Failed to add test job:', err));
->>>>>>> a7f3e22f
 }
 
 // Middleware to verify API secret
@@ -79,8 +71,6 @@
 app.use('/dashboard', dashboardRouter);
 
 // API routes
-<<<<<<< HEAD
-=======
 app.get('/redis/keys/:pattern', async (req, res) => {
     try {
         const { pattern } = req.params;
@@ -104,8 +94,6 @@
         res.status(500).json({ error: 'Failed to search Redis keys' });
     }
 });
-
->>>>>>> a7f3e22f
 app.get('/debug/queues', async (req, res) => {
     try {
         const queueStats: Record<string, any> = {};
